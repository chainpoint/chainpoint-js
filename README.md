# Important:

Chainpoint-JS is for use with the Chainpont v4 Network. If you need to work with the older Chainpoint v3 Network (chainpoint-services), please use [chainpoint-client](https://www.npmjs.com/package/chainpoint-client).

# Chainpoint Client (JavaScript)

[![code style: prettier](https://img.shields.io/badge/code_style-prettier-ff69b4.svg?style=flat-square)](https://github.com/prettier/prettier)
[![npm](https://img.shields.io/npm/l/chainpoint-js.svg)](https://www.npmjs.com/package/chainpoint-js)
[![npm](https://img.shields.io/npm/v/chainpoint-js.svg)](https://www.npmjs.com/package/chainpoint-js)

## About

A javascript client for creating and verifying [Chainpoint](https://chainpoint.org) proofs.

Chainpoint-JS lets you submit hashes to one or more Chainpoint Gateways. Gateways periodically aggregate hashes and send data to a Chainpoint Core for anchoring the hash to public blockchains. Chainpoint-JS lets you retrieve and verify a Chainpoint proof. Each proof cryptographically proves the integrity and existence of data at a point in time.

## Proof Creation and Verification Overview

Creating a Chainpoint proof is an asynchronous process. This client handles all the steps for submitting hashes, retrieving proofs, and verifying proofs.

### Submit Hash(es)

<<<<<<< HEAD
This is an HTTP request that passes an Array of hash(es) to a Gateway. The Gateway will return a Version 1 UUID for each hash submitted. This `proofId` is used later for retrieving a proof. By default the client attempts to discover public Gateways, but this can be overridden by passing an array of Gateway URIs as an argument.
=======
This is an HTTP request that passes an Array of hash(es) to a Gateway. The Gateway will return a Version 1 UUID for each hash submitted. This `proofId` is used later for retrieving a proof. By default the client attempts to discover public Gateways, but this can be overridden by passing an array of Gateway URIs as an argument (as in the example above).
>>>>>>> 9bd1acff

### Get Proof(s)

Proofs are first anchored to the 'Calendar' chain maintained by every Chainpoint Core. This takes up to a minute. Retrieving a `proofId` at this stage returns a proof anchored to the Calendar.

Proofs are appended with data as they are anchored to additional blockchains. For example, it takes 60 - 90 minutes to anchor a proof to Bitcoin. Calling getProofs will now append the first proof with data that anchors it to the Bitcoin Blockchain.

Gateways retain proofs for 24 hours. Each client must retrieve and permanently store each Chainpoint proof.

### Verify Proof(s)

Anyone with a Chainpoint proof can verify that it cryptographically anchors to one or more public blockchains. The verification process performs the operations in the proof to re-create a Merkle root. This value is compared to a Merkle root stored in the public blockchain. If the values match, the proof is valid.

### Evaluate Proof(s)

This function calculates and returns the expected values for each anchor. This function does not verify that the expected values exist on the public blockchains. In most common cases, you will want to use Verify instead.

## TL;DR

[Try It Out with RunKit](https://runkit.com/grempe/tierion-chainpoint-client-async-example)

```javascript
const chp = require('chainpoint-js')

async function runIt() {
  // A few sample SHA-256 proofs to anchor
  let hashes = [
    '1d2a9e92b561440e8d27a21eed114f7018105db00262af7d7087f7dea9986b0a',
    '2d2a9e92b561440e8d27a21eed114f7018105db00262af7d7087f7dea9986b0a',
    '3d2a9e92b561440e8d27a21eed114f7018105db00262af7d7087f7dea9986b0a'
  ]

  // This line is only needed when specifying your own Gateway URIs. 
  // Otherwise when the `uris` argument is omitted, automatic public Gateway discovery will be used.
  let uris = ['http://3.17.155.208', 'http://18.191.50.129', 'http://18.224.185.143']

  // Submit each hash to selected Gateways
  let proofHandles = await chp.submitHashes(hashes, uris)
  console.log('Submitted Proof Objects: Expand objects below to inspect.')
  console.log(proofHandles)

  // Wait for Calendar proofs to be available
  console.log('Sleeping 120 seconds (60 sec aggregation, 60 sec calendar) to wait for proofs to generate...')
  await new Promise(resolve => setTimeout(resolve, 130000))

  // Retrieve a Calendar proof for each hash that was submitted
  let proofs = await chp.getProofs(proofHandles)
  console.log('Proof Objects: Expand objects below to inspect.')
  console.log(proofs)

  // Verify every anchor in every Calendar proof
  let verifiedProofs = await chp.verifyProofs(proofs)
  console.log('Verified Proof Objects: Expand objects below to inspect.')
  console.log(verifiedProofs)

  // Wait 90 minutes for Bitcoin anchor proof, then run getProofs again
}

runIt()
```

## Public API

The following public functions are exported from this client. Where possible, functions in the client library are written
using Promises in the async/await style. The output of each function can be used as the input to the next function with no need to manipulate the data.

### `submitHashes(hashes, uris)`

#### Description

Use this function to submit an Array of hashes, and receive back the information needed to later retrieve a proof for each of those hashes using the `getProofs()` function.

By default hashes are submitted to Gateways to help ensure a proof will become available at the appropriate time. Only one such proof need be permanently stored, the others provide redundancy.

#### Arguments

The `hashes` argument expects an Array of hashes, where each hash is a Hexadecimal String `[a-fA-F0-9]` between 160 bits (20 Bytes, 40 Hex characters) and 512 bits (64 Bytes, 128 Hex characters) in length. The Hex string must be an even length.

We recommend using the SHA-256 hash function for all hashes submitted.

The optional `uris` argument accepts an Array of Gateway URIs. Each element of the returned Array is a full URI with `scheme://hostname[:port]` (e.g. `http://127.0.0.1` or `http://127.0.0.1:80`).

#### Return Values

The return value from this function is an Array of Objects, one for each hash submitted. Each result Object has the information needed to retrieve a proof for a submitted hash. There will be one Object for every Gateway a hash was submitted to.

The Array of Objects, referred to as `proofHandles` can also be submitted directly as the argument to the `getProofs()` function. It typically takes about 10 seconds for initial Calendar proofs to become available.

The Object will contain:

`uri` : The URI of the Gateway(s) the hash was submitted to. This is the only Gateway that can retrieve this particular proof.

`hash` : A copy of the hash that was originally submitted that will be embedded in a future proof. This allows for easier correlation between hashes submitted and the Hash ID handle needed to retrieve a proof.

`proofId` : The Version 1 UUID that can be used to retrieve the proof for a submitted hash from the `/proofs/:id` endpoint of the Gateway it was submitted to.

`groupId` : A Version 1 UUID which is used to group Proof Handles that have the same corresponding hash. The groupId can later be used to optimize the proof retrieval process.

Example Return Value

```javascript
;[
  {
    uri: 'http://0.0.0.0',
    hash: '1d2a9e92b561440e8d27a21eed114f7018105db00262af7d7087f7dea9986b0a',
    proofId: 'df500460-d7d1-11e8-992b-0178d9540713',
    groupId: 'dfa4b410-d7d1-11e8-a6e3-c763418c848e'
  },
  {
    uri: 'http://0.0.0.0',
    hash: '2d2a9e92b561440e8d27a21eed114f7018105db00262af7d7087f7dea9986b0a',
    proofId: 'df502b70-d7d1-11e8-992b-0187b4b6e491',
    groupId: 'dfa4b411-d7d1-11e8-a6e3-c763418c848e'
  }
]
```

### `submitFileHashes(paths, uris)`

#### Description

Use this function to submit hashes calculated from an Array of file paths, and receive back the information needed to later retrieve a proof for each of those hashes using the `getProofs()` function.

By default hashes are submitted to three Gateways to help ensure a proof will become available at the appropriate time. Only one such proof need be permanently stored, the others provide redundancy.

#### Arguments

The `paths` argument expects an Array of valid file paths.

The SHA-256 cryptographic one-way hash function will be used on all files in the paths submitted.

The optional `uris` argument accepts an Array of Gateways URIs. Each element of the returned Array is a full URI with `scheme://hostname[:port]` (e.g. `http://127.0.0.1` or `http://127.0.0.1:80`).

#### Return Values

The return value from this function is an Array of Objects, one for each hash submitted. Each result Object has the information needed to retrieve a proof for a submitted hash. There will be one Object for every Gateway a hash was submitted to.

The Array of Objects, referred to as `proofHandles` can also be submitted directly as the argument to the `getProofs()` function. It typically takes about 10 seconds for initial Calendar proofs to become available.

The Object will contain:

`uri` : The URI of the Gateway(s) the hash was submitted to. This is the only Gateway that can retrieve this particular proof.

`hash` : A copy of the hash that was originally submitted that will be embedded in a future proof. This allows for easier correlation between hashes submitted and the Hash ID handle needed to retrieve a proof.

`proofId` : The Version 1 UUID that can be used to retrieve the proof for a submitted hash from the `/proofs/:id` endpoint of the Gateway it was submitted to.

`path` : The path of the file represented by this object.

`groupId` : A Version 1 UUID which is used to group Proof Handles that have the same corresponding hash. The groupId can later be used to optimize the proof retrieval process.

Example Return Value

```javascript
;[
  {
    uri: 'http://0.0.0.0',
    hash: '9d2a9e92b561440e8d27a21eed114f7018105db00262af7d7087f7dea9986b0a',
    proofId: 'a512e430-d3cb-11e7-aeb7-01eecbb37e34',
    path: './datafile.json',
    groupId: 'dc1c8cd0-d7d3-11e8-8a5c-7fe62f82e5c3'
  },
  {
    uri: 'http://0.0.0.0',
    hash: '9d2a9e92b561440e8d27a21eed114f7018105db00262af7d7087f7dea9986b0a',
    proofId: 'a4b6e180-d3cb-11e7-90bc-014342a27e15',
    path: './folder/otherfile.csv',
    groupId: 'dc1c8cd1-d7d3-11e8-8a5c-7fe62f82e5c3'
  }
]
```

### `getProofs(proofHandles)`

#### Description

This function is used to retrieve Chainpoint proofs from the Gateways that are responsible for creating each proof.

#### Arguments

The `proofHandles` argument accepts an Array of Objects. Each object must have the `uri` and `proofId` properties. The argument is of the same form as the output from the `submitHashes()` function.

The `uri` property should be the base URI (e.g. `http://0.0.0.0`) of an online Gateway that is responsible for generating a particular proof.

The `proofId` property is a valid Version 1 UUID as provided by the return of the `submitHashes()` function.

#### Return Values

This function will return an Array of Objects, each composed of the following properties:

```javascript
{
    proofId: "",
    proof: "",
    anchorsComplete: []
}
```

`proofId` : The Version 1 UUID used to retrieve the proof.

`proof` : The Base64 encoded binary form of the proof. See [https://github.com/chainpoint/chainpoint-binary](https://github.com/chainpoint/chainpoint-binary) for more information about proof formats. That library can also be used to convert from one form to another. If the proof is not yet available, or cannot be retrieved, this will be set to `null`.

`anchorsComplete` : An Array of Strings that indicates which blockchains the proof is anchored to at the time of retrieval. One or more of `cal` (Calendar), `btc` (Bitcoin), or `eth` (Ethereum) (you may also see `tcal` or `tbtc` for
testnet calendar anchors and testnet bitcoin anchors respectively). If the proof is not yet available, or cannot be retrieved, this will be set to `[]` (An empty Array).

Example Return Value

```javascript
;[
  {
    proofId: 'e47f00b0-d3fb-11e7-9dd9-015eb614885c',
    proof:
      'eJylVc1qZFUQ9jlcu+10VZ3/rAKCT+DKTahzqk7SENKhux3HZRRcO/oEo5EZB1wIrn2PgA/jdzMZBye9EDzQNPfce+vUV9/P/e712dheH/z54c/Lw+Fmf7pefxU2drLdXazHpW6ub7ab68P6Wbw7fH3jbz79Z+vuUveX92cTS4qITA85G/Xaau0lsIzcNZN7FIlcrUnPMmz0wtOlNXYvofHrm912O883dv9JcoohGK1iNl0xu660NF8Rl8ktJkmFf1tOPd/58M0ztz+EhFYkKwqfSzhlOpX6xeu+0+tx6fsX3/5ypd2v3ujFxc4v9LDd/by92X//5IHfh16dL1vb3fnbe8tzP96+vLr/4XqzPzyTU06VSuFIdGpJtcxpappm7m3kEgOuJabBJl2GBoCvjv+USubKo1aZpQwfpkEDRauucTYlaaEGppa4FhRLSh2VuVtp1oKpdDWLyW1Gwu3c2G5/2t682l/qSlK+ffW2bUB54OfuACi/PkLBTM8Kpza9JurZrCeeM5GNaDF2Vg0ZPFVPohbbFJ6Wa+dhNErRqTna3Ze7zf7FfV+0AWmEEw7pJMUTkbTGUX5tulv/30PWpgd9z8o3j6z0w3jKyl8ffXz7cgfdxSJubc5AENdE6WYFs7c6eY7SKI3Yi1DsOgTjJHTHKUBxrZah+V9TBNFnXQuVnspsrgapFsy/hcjFZuvoP1QAaD59cPIIdgc0nafW0lWotA8LHojp7WLOTCkPOCR0cJgwnjFnjR6oJ2MgIYtauIh2ibk76gaTisLSa31XB2s+Lsj+gyWS0cYyms+oOmwHwO/Oz/hFFfU0CP2Tt9BhNEmN2oxQbKylhJKxM8a7txY8bx7xrJ7Lw4wwuJGB2VKdnSquLJeStSpVgmAJ7A7vLoaThMOoLTt24JQ+Q9ZjNQOZxuGhSx6Jos/u8FVHY1181NnIK4dGwTKlJTtyVsCNM4DrPtuTmhCHyezchKMs7eYM1OitthkCmAsJUikt8yzRfUQei1o7DN47tIJkOlYzBsScLuFGGMCkwX2Bamla8bYYthVkHQQBpAHe56acyEchDNjisZo12GgKqI20gg1UcYytN4+Ihe5hlh7YJViKozLrAPTpS9dtQp7HaqJLR5MTIcTQCQIpDlbOyF1TpUixjp6RWAvkjkypHGud8C7AxTSP1SzuME9VnGo+Ug8jtw6CK/YlB1F2CIgKNyR1aosXuaWpHmJJedajHFGKnA0yQu5Dsci90BGqYXmTvWFkzXoVyLiARSmlGK4sFITlSPlYTWU4N9tMMLgoOKKJbgesBA/2aAKbxTLr4Iqp41ihNnpY1Kw08/iw5pN0RSS9T9dXnHOssf6njMTnDiKLCHumPvISB8IemuJjWQgx06pDB6CENKFj6DZQJoP78WXo5SEj/wbUW3Ki',
    anchorsComplete: ['tcal', 'tbtc']
  }
]
```

### `verifyProofs (proofs, uri)`

#### Description

This function is used to verify proofs by comparing the values arrived at by parsing and performing the operations in a proof against the Chainpoint calendar or public blockchains.

#### Arguments

The `proofs` argument accepts an Array of Strings or Objects.

If a String, it is expected to be a Chainpoint 4.0 proof in either Base64 encoded binary, or JSON-LD form.

If an Object it can be a Chainpoint 4.0 proof as an Object, or have a `proof` property containing a String proof as described above as is created by the output of `getProofs()`.

Proof types can be mixed freely in the `proofs` arg Array.

The `uri` property should be the base URI (e.g. `http://0.0.0.0`) of an online Gateway that will be responsible for providing a hash value from the Calendar block specified in the proof. The hash value provided will then be compared to the result of calculating all of the operations in the proof locally. If the locally calculated values matches the server provided value it verifies that the proof is valid.

At no time is the proof sent over the Internet during this process (although it is safe to do so).

#### Return Values

This function will return an Array of Objects. Each object represents an Anchor in a proof along with all of the relevant data.

For example, a single proof that is anchored to both the Chainpoint Calendar, and to the Bitcoin blockchain, will return two objects. One for each of those anchors.

Example Return Value

```javascript
;[
  {
    hash: 'daeaedcd320c0fb2adefaab15ec03a424bb7a89aa0ec918c6c4906c366c67e36',
    proof_id: '5e0433d0-46da-11ea-a79e-017f19452571',
    hash_received: '2020-02-03T23:10:28Z',
    uri: 'http://127.0.0.1/calendar/695928/hash',
    type: 'cal',
    anchorId: '695928',
    expectedValue: 'ff0fb5903d3b6deed2ee2ebc033813e7b0357de4af2e7b1d52784baad40a0d13',
    verified: true,
    verifiedAt: '2017-11-28T22:52:20Z'
  },
  {
    hash: 'daeaedcd320c0fb2adefaab15ec03a424bb7a89aa0ec918c6c4906c366c67e36',
    proof_id: '5e0433d0-46da-11ea-a79e-017f19452571',
    hash_received: '2020-02-03T23:10:28Z',
    uri: 'http://127.0.0.1/calendar/696030/data',
    type: 'btc',
    anchorId: '496469',
    expectedValue: 'de999f26afcdd855552ca91184aba496baa48bf59a7125180d7c1d7d520ea88b',
    verified: true,
    verifiedAt: '2017-11-28T22:52:20Z'
  }
]
```

### `evaluateProofs (proofs)`

#### Description

This function is used to evaluate proofs and returns the values arrived at by parsing and performing the operations in a proof.

For example, this can be used to easily verify that a proof that is anchored to the Bitcoin blockchain is valid, without trusting any other third party service. The only thing required is a copy of the Bitcoin block headers, available from any BTC full node or block explorer.

#### Arguments

The `proofs` argument accepts an Array of Strings or Objects.

If a String, it is expected to be a Chainpoint 4.0 proof in either Base64 encoded binary, or JSON-LD form.

If an Object it can be a Chainpoint 4.0 proof as an Object, or have a `proof` property containing a String proof as described above as is created by the output of `getProofs()`.

Proof types can be mixed freely in the `proofs` arg Array.

This process is handled entirely offline. At no time is the proof sent over the Internet during this process (although it is safe to do so).

#### Return Values

This function will return an Array of Objects. Each object represents an Anchor in a proof along with all of the relevant data.

For example, a single proof that is anchored to both the Chainpoint Calendar, and to the Bitcoin blockchain, will return two objects. One for each of those anchors.

Example Return Value

```javascript
;[
  {
    hash: 'daeaedcd320c0fb2adefaab15ec03a424bb7a89aa0ec918c6c4906c366c67e36',
    proof_id: '5e0433d0-46da-11ea-a79e-017f19452571',
    hash_received: '2020-02-03T23:10:28Z',
    uri: 'http://127.0.0.1/calendar/695928/hash',
    type: 'cal',
    anchorId: '695928',
    expectedValue: 'ff0fb5903d3b6deed2ee2ebc033813e7b0357de4af2e7b1d52784baad40a0d13'
  },
  {
    hash: 'daeaedcd320c0fb2adefaab15ec03a424bb7a89aa0ec918c6c4906c366c67e36',
    proof_id: '5e0433d0-46da-11ea-a79e-017f19452571',
    hash_received: '2020-02-03T23:10:28Z',
    uri: 'http://127.0.0.1/calendar/696030/data',
    type: 'btc',
    anchorId: '496469',
    expectedValue: 'de999f26afcdd855552ca91184aba496baa48bf59a7125180d7c1d7d520ea88b'
  }
]
```

In this case, you can use a block explorer to confirm that BTC block ID `496469` has a block Merkle root value (`expectedValue`) of `de999f26afcdd855552ca91184aba496baa48bf59a7125180d7c1d7d520ea88b`. If it does, that means this proof can be provably said to anchor its hash to that Bitcoin block.

### `getCores (num)`

#### Description

This is a utility function that allows you to perform DNS based auto-discovery of a available Core instance URI addresses.

This function is not required to be explicitly called when using the main functions of this library. It will be called internally as needed.

#### Arguments

The optional `num` argument determines the maximum number of Cores that should be returned in a single request in randomized order.

#### Return Values

This function returns an Array of String URIs.

### JavaScript Client-Side Frameworks Example

Note: If you are using any client-side JavaScript framework (ex. Angular, React, etc) remember to import chainpoint-js in the following manner:

```js
import chainpoint from 'chainpoint-js/dist/bundle.web'
```

or

```js
const chainpoint = require('chainpoint-js/dist/bundle.web')
```

### Browser Script Tag Example

You can copy `dist/bundle.web.js` into your app to be served from your own web server and included in a script tag.

Or install the `npm` package in a place available to your web server pages and set the `script src` tag as shown in the example below. A set of window global functions (e.g. `chainpointClient.submitHashes()`) will then be available for use in a fashion similar to that shown in the examples above.

```html
<script src="./node_modules/chainpoint-js/dist/bundle.web.js">
```

## License

[Apache License, Version 2.0](https://opensource.org/licenses/Apache-2.0)

```txt
Copyright (C) 2017-2020 Tierion

Licensed under the Apache License, Version 2.0 (the "License");
you may not use this file except in compliance with the License.
You may obtain a copy of the License at

    http://www.apache.org/licenses/LICENSE-2.0

Unless required by applicable law or agreed to in writing, software
distributed under the License is distributed on an "AS IS" BASIS,
WITHOUT WARRANTIES OR CONDITIONS OF ANY KIND, either express or implied.
See the License for the specific language governing permissions and
limitations under the License.
```<|MERGE_RESOLUTION|>--- conflicted
+++ resolved
@@ -20,11 +20,7 @@
 
 ### Submit Hash(es)
 
-<<<<<<< HEAD
-This is an HTTP request that passes an Array of hash(es) to a Gateway. The Gateway will return a Version 1 UUID for each hash submitted. This `proofId` is used later for retrieving a proof. By default the client attempts to discover public Gateways, but this can be overridden by passing an array of Gateway URIs as an argument.
-=======
 This is an HTTP request that passes an Array of hash(es) to a Gateway. The Gateway will return a Version 1 UUID for each hash submitted. This `proofId` is used later for retrieving a proof. By default the client attempts to discover public Gateways, but this can be overridden by passing an array of Gateway URIs as an argument (as in the example above).
->>>>>>> 9bd1acff
 
 ### Get Proof(s)
 
